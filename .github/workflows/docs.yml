--- conflicted
+++ resolved
@@ -29,11 +29,6 @@
       - name: Install dependencies
         run: |
           python -m pip install '.[docs]'
-<<<<<<< HEAD
-      - name: Auto-generate APIDOC sources
-        run: make -C docs apidoc
-=======
->>>>>>> b3cf1db3
       - name: Create docs
         env:
           SPHINXOPTS: ${{ github.ref != 'refs/heads/master' && '-W' || '' }}
