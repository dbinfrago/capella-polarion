# Copyright DB InfraGO AG and contributors
# SPDX-License-Identifier: Apache-2.0
"""Main entry point into capella2polarion."""
from __future__ import annotations

import logging
import typing

import capellambse
import click
from capellambse import cli_helpers

from capella2polarion.cli import Capella2PolarionCli
from capella2polarion.connectors import polarion_worker as pw
from capella2polarion.converters import (
    document_config,
    document_renderer,
    model_converter,
)

logger = logging.getLogger(__name__)


@click.group()
@click.option(
    "--capella-model",
    type=cli_helpers.ModelCLI(),
    required=True,
    envvar="CAPELLA2POLARION_CAPELLA_MODEL",
)
@click.option(
    "--polarion-project-id",
    type=str,
    required=True,
    envvar="CAPELLA2POLARION_PROJECT_ID",
)
@click.option(
    "--polarion-url",
    type=str,
    required=True,
    envvar="POLARION_HOST",
)
@click.option("--polarion-pat", type=str, required=True, envvar="POLARION_PAT")
@click.option(
    "--polarion-delete-work-items",
    is_flag=True,
    default=False,
    envvar="CAPELLA2POLARION_DELETE_WORK_ITEMS",
)
@click.option(
    "--debug", is_flag=True, envvar="CAPELLA2POLARION_DEBUG", default=False
)
@click.pass_context
def cli(
    ctx: click.core.Context,
    capella_model: capellambse.MelodyModel | None,
    polarion_project_id: str,
    polarion_url: str,
    polarion_pat: str,
    polarion_delete_work_items: bool,
    debug: bool,
) -> None:
    """Synchronise data from Capella to Polarion."""
    if capella_model is not None and capella_model.diagram_cache is None:
        logger.warning("It's highly recommended to define a diagram cache!")

    capella2polarion_cli = Capella2PolarionCli(
        debug,
        polarion_project_id,
        polarion_url,
        polarion_pat,
        polarion_delete_work_items,
        capella_model,
    )
    capella2polarion_cli.setup_logger()
    ctx.obj = capella2polarion_cli


@cli.command()
@click.pass_obj
def print_cli_state(capella2polarion_cli: Capella2PolarionCli) -> None:
    """Print the CLI State."""
    capella2polarion_cli.setup_logger()
    capella2polarion_cli.print_state()


@cli.command()
@click.option(
    "--synchronize-config",
    type=click.File(mode="r", encoding="utf8"),
    required=True,
    envvar="CAPELLA2POLARION_SYNCHRONIZE_CONFIG",
)
@click.option(
    "--force-update",
    is_flag=True,
    envvar="CAPELLA2POLARION_FORCE_UPDATE",
    default=False,
)
@click.option(
    "--type-prefix",
    type=str,
    envvar="CAPELLA2POLARION_TYPE_PREFIX",
    default="",
)
@click.option(
    "--role-prefix",
    type=str,
    envvar="CAPELLA2POLARION_ROLE_PREFIX",
    default="",
)
<<<<<<< HEAD
@click.option("--force-update", is_flag=True, default=False)
@click.option("--type-prefix", type=str, default="")
@click.option("--role-prefix", type=str, default="")
@click.option(
    "--grouped-links-custom-fields / --no-grouped-links-custom-fields",
    envvar="CAPELLA2POLARION_GROUPED_LINKS_CUSTOM_FIELDS",
    is_flag=True,
    default=True,
)
=======
>>>>>>> 0a43f947
@click.pass_context
def synchronize(
    ctx: click.core.Context,
    synchronize_config: typing.TextIO,
    force_update: bool,
    type_prefix: str,
    role_prefix: str,
    grouped_links_custom_fields: bool,
) -> None:
    """Synchronise model elements."""
    capella_to_polarion_cli: Capella2PolarionCli = ctx.obj
    logger.info(
        "Synchronising model elements to Polarion project with id %s...",
        capella_to_polarion_cli.polarion_params.project_id,
    )
    capella_to_polarion_cli.load_synchronize_config(
        synchronize_config, type_prefix, role_prefix
    )
    capella_to_polarion_cli.force_update = force_update

    assert capella_to_polarion_cli.capella_model is not None
    converter = model_converter.ModelConverter(
        capella_to_polarion_cli.capella_model,
        capella_to_polarion_cli.polarion_params.project_id,
    )

    converter.read_model(capella_to_polarion_cli.config)

    polarion_worker = pw.CapellaPolarionWorker(
        capella_to_polarion_cli.polarion_params,
        capella_to_polarion_cli.force_update,
    )

    polarion_worker.load_polarion_work_item_map()

    converter.generate_work_items(polarion_worker.polarion_data_repo)

    polarion_worker.delete_orphaned_work_items(converter.converter_session)
    polarion_worker.create_missing_work_items(converter.converter_session)

    # Create missing links for new work items
    converter.generate_work_items(
        polarion_worker.polarion_data_repo,
        generate_links=True,
        generate_attachments=True,
        generate_grouped_links_custom_fields=grouped_links_custom_fields,
    )

    polarion_worker.compare_and_update_work_items(converter.converter_session)


@cli.command()
@click.option(
    "--document-rendering-config",
    type=click.File(mode="r", encoding="utf8"),
    required=True,
    envvar="CAPELLA2POLARION_DOCUMENT_CONFIG",
)
@click.option(
    "--overwrite-layouts",
    is_flag=True,
    default=False,
    envvar="CAPELLA2POLARION_OVERWRITE_LAYOUTS",
)
@click.option(
    "--overwrite-numbering",
    is_flag=True,
    default=False,
    envvar="CAPELLA2POLARION_OVERWRITE_NUMBERING",
)
@click.pass_context
def render_documents(
    ctx: click.core.Context,
    document_rendering_config: typing.TextIO,
    overwrite_layouts: bool,
    overwrite_numbering: bool,
) -> None:
    """Call this command to render documents based on a config file."""
    capella_to_polarion_cli: Capella2PolarionCli = ctx.obj
    polarion_worker = pw.CapellaPolarionWorker(
        capella_to_polarion_cli.polarion_params,
        capella_to_polarion_cli.force_update,
    )

    configs = document_config.read_config_file(
        document_rendering_config, capella_to_polarion_cli.capella_model
    )

    polarion_worker.load_polarion_work_item_map()
    documents = polarion_worker.load_polarion_documents(
        configs.iterate_documents()
    )

    assert capella_to_polarion_cli.capella_model is not None
    renderer = document_renderer.DocumentRenderer(
        polarion_worker.polarion_data_repo,
        capella_to_polarion_cli.capella_model,
        capella_to_polarion_cli.polarion_params.project_id,
        overwrite_numbering,
        overwrite_layouts,
    )

    projects_document_data = renderer.render_documents(configs, documents)
    for project, project_data in projects_document_data.items():
        polarion_worker.create_documents(project_data.new_docs, project)
        polarion_worker.update_documents(project_data.updated_docs, project)


if __name__ == "__main__":
    cli(obj={})<|MERGE_RESOLUTION|>--- conflicted
+++ resolved
@@ -109,18 +109,12 @@
     envvar="CAPELLA2POLARION_ROLE_PREFIX",
     default="",
 )
-<<<<<<< HEAD
-@click.option("--force-update", is_flag=True, default=False)
-@click.option("--type-prefix", type=str, default="")
-@click.option("--role-prefix", type=str, default="")
 @click.option(
     "--grouped-links-custom-fields / --no-grouped-links-custom-fields",
     envvar="CAPELLA2POLARION_GROUPED_LINKS_CUSTOM_FIELDS",
     is_flag=True,
     default=True,
 )
-=======
->>>>>>> 0a43f947
 @click.pass_context
 def synchronize(
     ctx: click.core.Context,
