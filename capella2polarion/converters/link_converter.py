# Copyright DB InfraGO AG and contributors
# SPDX-License-Identifier: Apache-2.0
"""Objects for synchronization of Capella model objects to Polarion."""
from __future__ import annotations

import collections.abc as cabc
import logging
import typing as t
from collections import defaultdict

import capellambse
import polarion_rest_api_client as polarion_api
from capellambse.model import common
from capellambse.model import diagram as diag
from capellambse.model.crosslayer import fa

from capella2polarion import data_models
from capella2polarion.connectors import polarion_repo
from capella2polarion.converters import (
    converter_config,
    data_session,
    element_converter,
)

logger = logging.getLogger(__name__)

TYPE_RESOLVERS = {"Part": lambda obj: obj.type.uuid}
_Serializer: t.TypeAlias = cabc.Callable[
    [common.GenericElement, str, str, str, dict[str, t.Any]],
    list[polarion_api.WorkItemLink],
]


class LinkSerializer:
    """A converter for capella element links and description references."""

    def __init__(
        self,
        capella_polarion_mapping: polarion_repo.PolarionDataRepository,
        converter_session: data_session.ConverterSession,
        project_id: str,
        model: capellambse.MelodyModel,
        id_prefix: str = "",
    ):
        self.capella_polarion_mapping = capella_polarion_mapping
        self.converter_session = converter_session
        self.project_id = project_id
        self.model = model
        self.id_prefix = id_prefix

        self.serializers: dict[str, _Serializer] = {
            "description_reference": self._handle_description_reference_links,
            "diagram_elements": self._handle_diagram_reference_links,
            "input_exchanges": self._handle_exchanges,
            "output_exchanges": self._handle_exchanges,
        }

    def create_links_for_work_item(
        self, uuid: str
    ) -> list[polarion_api.WorkItemLink]:
        """Create work item links for a given Capella object."""
        converter_data = self.converter_session[uuid]
        obj = converter_data.capella_element
        if isinstance(obj, diag.Diagram):
            repres = f"<Diagram {obj.name!r}>"
        else:
            repres = obj._short_repr_()

        work_item = converter_data.work_item
        assert work_item is not None
        new_links: list[polarion_api.WorkItemLink] = []
<<<<<<< HEAD
        for role_id in converter_data.type_config.links:
            if self.id_prefix:
                role_id = f"{self.id_prefix}_{role_id}"

            serializer = self.serializers.get(
                role_id.removeprefix(f"{self.id_prefix}_")
            )
            if serializer:
                new_links.extend(serializer(obj, work_item.id, role_id, {}))
            else:
                refs = getattr(
                    obj, role_id.removeprefix(f"{self.id_prefix}_"), None
                )
                if refs is None:
=======
        for link_config in converter_data.type_config.links:
            assert (role_id := link_config.polarion_role) is not None
            attr_id = link_config.capella_attr or ""
            if serializer := self.serializers.get(role_id):
                new_links.extend(
                    serializer(obj, work_item.id, role_id, attr_id, {})
                )
            else:
                if (refs := _resolve_attribute(obj, attr_id)) is None:
>>>>>>> af55f1c0
                    logger.info(
                        "Unable to create work item link %r for [%s]. "
                        "There is no %r attribute on %s or no link-serializer",
                        role_id,
                        work_item.id,
<<<<<<< HEAD
                        role_id.removeprefix(f"{self.id_prefix}_"),
=======
                        attr_id,
>>>>>>> af55f1c0
                        repres,
                    )
                    continue

                new: cabc.Iterable[str]
                if isinstance(refs, common.ElementList):
                    new = refs.by_uuid  # type: ignore[assignment]
                else:
                    assert hasattr(refs, "uuid")
                    new = [refs.uuid]

                new = set(self._get_work_item_ids(work_item.id, new, role_id))
                new_links.extend(self._create(work_item.id, role_id, new, {}))
        return new_links

    def _get_work_item_ids(
        self,
        primary_id: str,
        uuids: cabc.Iterable[str],
        role_id: str,
    ) -> cabc.Iterator[str]:
        for uuid in uuids:
            if wid := self.capella_polarion_mapping.get_work_item_id(uuid):
                yield wid
            else:
                obj = self.model.by_uuid(uuid)
                logger.info(
                    "Unable to create work item link %r for [%s]. "
                    "Couldn't identify work item for %r",
                    role_id,
                    primary_id,
                    obj._short_repr_(),
                )

    def _handle_description_reference_links(
        self,
        obj: common.GenericElement,
        work_item_id: str,
        role_id: str,
        attr_id: str,
        links: dict[str, polarion_api.WorkItemLink],
    ) -> list[polarion_api.WorkItemLink]:
        del attr_id
        refs = self.converter_session[obj.uuid].description_references
        ref_set = set(self._get_work_item_ids(work_item_id, refs, role_id))
        return self._create(work_item_id, role_id, ref_set, links)

    def _handle_diagram_reference_links(
        self,
        obj: diag.Diagram,
        work_item_id: str,
        role_id: str,
        attr_id: str,
        links: dict[str, polarion_api.WorkItemLink],
    ) -> list[polarion_api.WorkItemLink]:
        del attr_id
        try:
            refs = set(self._collect_uuids(obj.nodes))
            refs = set(self._get_work_item_ids(work_item_id, refs, role_id))
            ref_links = self._create(work_item_id, role_id, refs, links)
        except Exception as err:
            logger.exception(
                "Could not create links for diagram %r, "
                "because an error occured %s",
                obj._short_repr_(),
                err,
            )
            ref_links = []
        return ref_links

    def _collect_uuids(
        self,
        nodes: cabc.Iterable[common.GenericElement],
    ) -> cabc.Iterator[str]:
        type_resolvers = TYPE_RESOLVERS
        for node in nodes:
            uuid = node.uuid
            if resolver := type_resolvers.get(type(node).__name__):
                uuid = resolver(node)

            yield uuid

    def _create(
        self,
        primary_id: str,
        role_id: str,
        new: cabc.Iterable[str],
        old: cabc.Iterable[str],
    ) -> list[polarion_api.WorkItemLink]:
        new = set(new) - set(old)
        _new_links = [
            polarion_api.WorkItemLink(
                primary_id,
                id,
                role_id,
                secondary_work_item_project=self.project_id,
            )
            for id in new
        ]
        return list(filter(None, _new_links))

    def _handle_exchanges(
        self,
        obj: fa.Function,
        work_item_id: str,
        role_id: str,
        attr_id: str,
        links: dict[str, polarion_api.WorkItemLink],
    ) -> list[polarion_api.WorkItemLink]:
        exchanges: list[str] = []
        objs = _resolve_attribute(obj, attr_id)
        assert objs is not None
        exs = self._get_work_item_ids(work_item_id, objs.by_uuid, role_id)
        exchanges.extend(set(exs))
        return self._create(work_item_id, role_id, exchanges, links)

    def create_grouped_link_fields(
        self,
<<<<<<< HEAD
        work_item: data_models.CapellaWorkItem,
=======
        data: data_session.ConverterData,
>>>>>>> af55f1c0
        back_links: dict[str, list[polarion_api.WorkItemLink]] | None = None,
    ):
        """Create the grouped link fields from the primary work item.

        Parameters
        ----------
<<<<<<< HEAD
        work_item
            WorkItem to create the fields for.
=======
        data
            The ConverterData that stores the WorkItem to create the
            fields for.
>>>>>>> af55f1c0
        back_links
            A dictionary of secondary WorkItem IDs to links to create
            backlinks later.
        """
<<<<<<< HEAD
=======
        work_item = data.work_item
        assert work_item is not None
>>>>>>> af55f1c0
        wi = f"[{work_item.id}]({work_item.type} {work_item.title})"
        logger.debug("Building grouped links for work item %r...", wi)
        for role, grouped_links in _group_by(
            "role", work_item.linked_work_items
        ).items():
            if back_links is not None:
                for link in grouped_links:
                    key = link.secondary_work_item_id
                    back_links.setdefault(key, []).append(link)

<<<<<<< HEAD
            _create_link_fields(
                work_item,
                role.removeprefix(f"{self.id_prefix}_"),
                grouped_links,
            )

=======
            config: converter_config.LinkConfig | None = None
            for link_config in data.type_config.links:
                if link_config.polarion_role == role:
                    config = link_config
                    break

            self._create_link_fields(
                work_item, role, grouped_links, config=config
            )

    def _create_link_fields(
        self,
        work_item: data_models.CapellaWorkItem,
        role: str,
        links: list[polarion_api.WorkItemLink],
        reverse: bool = False,
        config: converter_config.LinkConfig | None = None,
    ):
        link_map: dict[str, dict[str, list[str]]]
        if reverse:
            role = f"{role}_reverse"
            link_map = {link.primary_work_item_id: {} for link in links}
        else:
            link_map = {link.secondary_work_item_id: {} for link in links}
            for link_id, include_map in link_map.items():
                if config is None:
                    break

                uuid = self.capella_polarion_mapping.get_capella_uuid(link_id)
                if uuid is None:
                    logger.error(
                        "Did not find work item %r for link field include",
                        link_id,
                    )
                    continue

                try:
                    obj = self.model.by_uuid(uuid)
                except KeyError:
                    logger.error(
                        "Did not find capella element %r for link field "
                        "include",
                        uuid,
                    )
                    continue

                for display_name, attr_name in config.include.items():
                    try:
                        attr = getattr(obj, attr_name)
                    except AttributeError:
                        logger.error(
                            "Couldn't create nested link field."
                            "%r is not a valid attribute on %r.",
                            attr_name,
                            obj._short_repr_(),
                        )

                    if isinstance(attr, common.ElementList):
                        uuids = attr.by_uuid  # type: ignore[assignment]
                    else:
                        assert hasattr(attr, "uuid")
                        uuids = [attr.uuid]

                    work_item_ids = list(
                        self._get_work_item_ids(work_item.id, uuids, attr_name)
                    )
                    include_map[f"{link_id}:{display_name}:{attr_name}"] = (
                        work_item_ids
                    )

        work_item.additional_attributes[role] = {
            "type": "text/html",
            "value": _make_url_list(link_map),
        }

>>>>>>> af55f1c0
    def create_grouped_back_link_fields(
        self,
        work_item: data_models.CapellaWorkItem,
        links: list[polarion_api.WorkItemLink],
    ):
        """Create fields for the given WorkItem using a list of backlinks.

        Parameters
        ----------
        work_item
            WorkItem to create the fields for
        links
            List of links referencing work_item as secondary
        """
        for role, grouped_links in _group_by("role", links).items():
<<<<<<< HEAD
            _create_link_fields(
                work_item,
                role.removeprefix(f"{self.id_prefix}_"),
                grouped_links,
                True,
            )
=======
            self._create_link_fields(work_item, role, grouped_links, True)
>>>>>>> af55f1c0


def _group_by(
    attr: str,
    links: cabc.Iterable[polarion_api.WorkItemLink],
) -> dict[str, list[polarion_api.WorkItemLink]]:
    group = defaultdict(list)
    for link in links:
        key = getattr(link, attr)
        group[key].append(link)
    return group


def _make_url_list(link_map: dict[str, dict[str, list[str]]]) -> str:
    urls: list[str] = []
    for link_id in sorted(link_map):
        url = element_converter.POLARION_WORK_ITEM_URL.format(pid=link_id)
        urls.append(f"<li>{url}</li>")
        for key, include_wids in link_map[link_id].items():
            _, display_name, _ = key.split(":")
            urls.append(
                _sorted_unordered_html_list(include_wids, display_name)
            )

    url_list = "\n".join(urls)
    return f"<ul>{url_list}</ul>"


def _sorted_unordered_html_list(
    work_item_ids: cabc.Iterable[str], heading: str = ""
) -> str:
    urls: list[str] = []
    for pid in work_item_ids:
        url = element_converter.POLARION_WORK_ITEM_URL.format(pid=pid)
        urls.append(f"<li>{url}</li>")

    urls.sort()
    if heading and urls:
        urls.insert(0, f"<div>{heading}:</div>")

    url_list = "\n".join(urls)
    return f"<ul>{url_list}</ul>"


def _resolve_attribute(
    obj: common.GenericElement, attr_id: str
) -> common.ElementList[common.GenericElement] | None:
    attr_name, _, map_id = attr_id.partition(".")
    objs = getattr(obj, attr_name, None)
    if map_id and objs is not None:
        objs = objs.map(map_id)
    return objs<|MERGE_RESOLUTION|>--- conflicted
+++ resolved
@@ -69,42 +69,25 @@
         work_item = converter_data.work_item
         assert work_item is not None
         new_links: list[polarion_api.WorkItemLink] = []
-<<<<<<< HEAD
-        for role_id in converter_data.type_config.links:
+        for link_config in converter_data.type_config.links:
+            assert (role_id := link_config.polarion_role) is not None
             if self.id_prefix:
                 role_id = f"{self.id_prefix}_{role_id}"
 
-            serializer = self.serializers.get(
-                role_id.removeprefix(f"{self.id_prefix}_")
-            )
+            attr_id = link_config.capella_attr or ""
+            serializer = self.serializers.get(role_id.removeprefix(f"{self.id_prefix}_"))
             if serializer:
-                new_links.extend(serializer(obj, work_item.id, role_id, {}))
-            else:
-                refs = getattr(
-                    obj, role_id.removeprefix(f"{self.id_prefix}_"), None
-                )
-                if refs is None:
-=======
-        for link_config in converter_data.type_config.links:
-            assert (role_id := link_config.polarion_role) is not None
-            attr_id = link_config.capella_attr or ""
-            if serializer := self.serializers.get(role_id):
                 new_links.extend(
                     serializer(obj, work_item.id, role_id, attr_id, {})
                 )
             else:
                 if (refs := _resolve_attribute(obj, attr_id)) is None:
->>>>>>> af55f1c0
                     logger.info(
                         "Unable to create work item link %r for [%s]. "
                         "There is no %r attribute on %s or no link-serializer",
                         role_id,
                         work_item.id,
-<<<<<<< HEAD
-                        role_id.removeprefix(f"{self.id_prefix}_"),
-=======
                         attr_id,
->>>>>>> af55f1c0
                         repres,
                     )
                     continue
@@ -223,34 +206,22 @@
 
     def create_grouped_link_fields(
         self,
-<<<<<<< HEAD
-        work_item: data_models.CapellaWorkItem,
-=======
         data: data_session.ConverterData,
->>>>>>> af55f1c0
         back_links: dict[str, list[polarion_api.WorkItemLink]] | None = None,
     ):
         """Create the grouped link fields from the primary work item.
 
         Parameters
         ----------
-<<<<<<< HEAD
-        work_item
-            WorkItem to create the fields for.
-=======
         data
             The ConverterData that stores the WorkItem to create the
             fields for.
->>>>>>> af55f1c0
         back_links
             A dictionary of secondary WorkItem IDs to links to create
             backlinks later.
         """
-<<<<<<< HEAD
-=======
         work_item = data.work_item
         assert work_item is not None
->>>>>>> af55f1c0
         wi = f"[{work_item.id}]({work_item.type} {work_item.title})"
         logger.debug("Building grouped links for work item %r...", wi)
         for role, grouped_links in _group_by(
@@ -261,14 +232,6 @@
                     key = link.secondary_work_item_id
                     back_links.setdefault(key, []).append(link)
 
-<<<<<<< HEAD
-            _create_link_fields(
-                work_item,
-                role.removeprefix(f"{self.id_prefix}_"),
-                grouped_links,
-            )
-
-=======
             config: converter_config.LinkConfig | None = None
             for link_config in data.type_config.links:
                 if link_config.polarion_role == role:
@@ -276,7 +239,10 @@
                     break
 
             self._create_link_fields(
-                work_item, role, grouped_links, config=config
+                work_item,
+                role.removeprefix(f"{self.id_prefix}_"),
+                grouped_links,
+                config=config,
             )
 
     def _create_link_fields(
@@ -344,7 +310,6 @@
             "value": _make_url_list(link_map),
         }
 
->>>>>>> af55f1c0
     def create_grouped_back_link_fields(
         self,
         work_item: data_models.CapellaWorkItem,
@@ -360,16 +325,12 @@
             List of links referencing work_item as secondary
         """
         for role, grouped_links in _group_by("role", links).items():
-<<<<<<< HEAD
-            _create_link_fields(
+            self._create_link_fields(
                 work_item,
                 role.removeprefix(f"{self.id_prefix}_"),
                 grouped_links,
                 True,
             )
-=======
-            self._create_link_fields(work_item, role, grouped_links, True)
->>>>>>> af55f1c0
 
 
 def _group_by(
