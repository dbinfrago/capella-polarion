# Copyright DB InfraGO AG and contributors
# SPDX-License-Identifier: Apache-2.0

variables:
<<<<<<< HEAD
  CAPELLA2POLARION_DEBUG: "0"
=======
  CAPELLA2POLARION_DEBUG: "1"
  # Remember to set the following environment variables:
  # POLARION_HOST
  # POLARION_PAT
  # CAPELLA2POLARION_PROJECT_ID
  # CAPELLA2POLARION_CAPELLA_MODEL
  # CAPELLA2POLARION_SYNCHRONIZE_CONFIG
  # Optional flags:
  # CAPELLA2POLARION_FORCE_UPDATE - Simulate initial run
  # CAPELLA2POLARION_TYPE_PREFIX - Prefix for work item types
  # CAPELLA2POLARION_ROLE_PREFIX - Prefix for work item link roles
>>>>>>> 0a43f947

capella2polarion_synchronise_elements:
  needs:
    - job: update_capella_diagram_cache
      artifacts: true

  script:
    - pip install "capella2polarion${CAPELLA2POLARION_VERSION:+==$CAPELLA2POLARION_VERSION}"
    - capella2polarion synchronize<|MERGE_RESOLUTION|>--- conflicted
+++ resolved
@@ -2,9 +2,6 @@
 # SPDX-License-Identifier: Apache-2.0
 
 variables:
-<<<<<<< HEAD
-  CAPELLA2POLARION_DEBUG: "0"
-=======
   CAPELLA2POLARION_DEBUG: "1"
   # Remember to set the following environment variables:
   # POLARION_HOST
@@ -16,7 +13,6 @@
   # CAPELLA2POLARION_FORCE_UPDATE - Simulate initial run
   # CAPELLA2POLARION_TYPE_PREFIX - Prefix for work item types
   # CAPELLA2POLARION_ROLE_PREFIX - Prefix for work item link roles
->>>>>>> 0a43f947
 
 capella2polarion_synchronise_elements:
   needs:
